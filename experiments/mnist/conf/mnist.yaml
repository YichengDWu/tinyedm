--- conflicted
+++ resolved
@@ -72,12 +72,6 @@
     resume: True
     reinit: False
 
-<<<<<<< HEAD
 watch_watch:
     log_freq: 500
     log: all
-=======
-wandb_watch:
-    log: gradients
-    log_freq: 500
->>>>>>> f7f2666b
