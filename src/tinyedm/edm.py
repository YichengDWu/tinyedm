--- conflicted
+++ resolved
@@ -107,19 +107,12 @@
         denoised_image = self.denoiser(noisy_image, sigma, embedding)
 
         weight = (sigma**2 + self.sigma_data**2) / (sigma * self.sigma_data) ** 2
-<<<<<<< HEAD
         if self.u is not None:
             uncertainty = self.u(embedding).flatten()
             loss = self.mse(weight / uncertainty.exp(), denoised_image, clean_image) + uncertainty.mean()
         else:
             loss = self.mse(weight, denoised_image, clean_image)
-=======
-        uncertainty = self.u(embedding).flatten()
-        loss = (
-            self.mse(weight / uncertainty.exp(), denoised_image, clean_image)
-            + uncertainty.mean()
-        )
->>>>>>> 8f33919b
+
         self.log("train_loss", self.mse, prog_bar=True, on_epoch=True, on_step=True)
         return loss
 
